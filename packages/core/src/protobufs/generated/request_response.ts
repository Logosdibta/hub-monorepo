--- conflicted
+++ resolved
@@ -150,7 +150,6 @@
   name: Uint8Array;
 }
 
-<<<<<<< HEAD
 export interface RentRegistryEventsRequest {
   fid: number;
 }
@@ -161,10 +160,10 @@
 
 export interface StorageAdminRegistryEventRequest {
   transactionHash: Uint8Array;
-=======
+}
+
 export interface UsernameProofRequest {
   name: Uint8Array;
->>>>>>> 5a1baaed
 }
 
 export interface VerificationRequest {
@@ -2200,7 +2199,6 @@
   },
 };
 
-<<<<<<< HEAD
 function createBaseRentRegistryEventsRequest(): RentRegistryEventsRequest {
   return { fid: 0 };
 }
@@ -2209,21 +2207,10 @@
   encode(message: RentRegistryEventsRequest, writer: _m0.Writer = _m0.Writer.create()): _m0.Writer {
     if (message.fid !== 0) {
       writer.uint32(8).uint64(message.fid);
-=======
-function createBaseUsernameProofRequest(): UsernameProofRequest {
-  return { name: new Uint8Array() };
-}
-
-export const UsernameProofRequest = {
-  encode(message: UsernameProofRequest, writer: _m0.Writer = _m0.Writer.create()): _m0.Writer {
-    if (message.name.length !== 0) {
-      writer.uint32(10).bytes(message.name);
->>>>>>> 5a1baaed
-    }
-    return writer;
-  },
-
-<<<<<<< HEAD
+    }
+    return writer;
+  },
+
   decode(input: _m0.Reader | Uint8Array, length?: number): RentRegistryEventsRequest {
     const reader = input instanceof _m0.Reader ? input : _m0.Reader.create(input);
     let end = length === undefined ? reader.len : reader.pos + length;
@@ -2346,12 +2333,6 @@
     const reader = input instanceof _m0.Reader ? input : _m0.Reader.create(input);
     let end = length === undefined ? reader.len : reader.pos + length;
     const message = createBaseStorageAdminRegistryEventRequest();
-=======
-  decode(input: _m0.Reader | Uint8Array, length?: number): UsernameProofRequest {
-    const reader = input instanceof _m0.Reader ? input : _m0.Reader.create(input);
-    let end = length === undefined ? reader.len : reader.pos + length;
-    const message = createBaseUsernameProofRequest();
->>>>>>> 5a1baaed
     while (reader.pos < end) {
       const tag = reader.uint32();
       switch (tag >>> 3) {
@@ -2360,22 +2341,17 @@
             break;
           }
 
-<<<<<<< HEAD
           message.transactionHash = reader.bytes();
-=======
-          message.name = reader.bytes();
->>>>>>> 5a1baaed
-          continue;
-      }
-      if ((tag & 7) == 4 || tag == 0) {
-        break;
-      }
-      reader.skipType(tag & 7);
-    }
-    return message;
-  },
-
-<<<<<<< HEAD
+          continue;
+      }
+      if ((tag & 7) == 4 || tag == 0) {
+        break;
+      }
+      reader.skipType(tag & 7);
+    }
+    return message;
+  },
+
   fromJSON(object: any): StorageAdminRegistryEventRequest {
     return {
       transactionHash: isSet(object.transactionHash) ? bytesFromBase64(object.transactionHash) : new Uint8Array(),
@@ -2402,7 +2378,45 @@
   ): StorageAdminRegistryEventRequest {
     const message = createBaseStorageAdminRegistryEventRequest();
     message.transactionHash = object.transactionHash ?? new Uint8Array();
-=======
+    return message;
+  },
+};
+
+function createBaseUsernameProofRequest(): UsernameProofRequest {
+  return { name: new Uint8Array() };
+}
+
+export const UsernameProofRequest = {
+  encode(message: UsernameProofRequest, writer: _m0.Writer = _m0.Writer.create()): _m0.Writer {
+    if (message.name.length !== 0) {
+      writer.uint32(10).bytes(message.name);
+    }
+    return writer;
+  },
+
+  decode(input: _m0.Reader | Uint8Array, length?: number): UsernameProofRequest {
+    const reader = input instanceof _m0.Reader ? input : _m0.Reader.create(input);
+    let end = length === undefined ? reader.len : reader.pos + length;
+    const message = createBaseUsernameProofRequest();
+    while (reader.pos < end) {
+      const tag = reader.uint32();
+      switch (tag >>> 3) {
+        case 1:
+          if (tag != 10) {
+            break;
+          }
+
+          message.name = reader.bytes();
+          continue;
+      }
+      if ((tag & 7) == 4 || tag == 0) {
+        break;
+      }
+      reader.skipType(tag & 7);
+    }
+    return message;
+  },
+
   fromJSON(object: any): UsernameProofRequest {
     return { name: isSet(object.name) ? bytesFromBase64(object.name) : new Uint8Array() };
   },
@@ -2421,7 +2435,6 @@
   fromPartial<I extends Exact<DeepPartial<UsernameProofRequest>, I>>(object: I): UsernameProofRequest {
     const message = createBaseUsernameProofRequest();
     message.name = object.name ?? new Uint8Array();
->>>>>>> 5a1baaed
     return message;
   },
 };
